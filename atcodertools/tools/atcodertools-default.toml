[codestyle]
indent_type = 'space' # 'tab' or 'space'
indent_width = 4

<<<<<<< HEAD
## template_file is a file path to template code
#template_file=
=======
## code_generator_file is a path to .py file defining custom template parameters generator function.
## Please check README.md for details.
#code_generator_file=
>>>>>>> 53946ea6

[postprocess]
## exec_on_each_problem_dir is executed after every problem directory's creation
## with its problem directory as cwd like arc001/A
#exec_on_each_problem_dir='clang-format -i ./*.cpp'

## exec_on_contest_dir is executed once after `atcoder-tools gen`
## with the contest directory as cwd like arc001/
#exec_on_contest_dir=<|MERGE_RESOLUTION|>--- conflicted
+++ resolved
@@ -2,14 +2,12 @@
 indent_type = 'space' # 'tab' or 'space'
 indent_width = 4
 
-<<<<<<< HEAD
 ## template_file is a file path to template code
 #template_file=
-=======
-## code_generator_file is a path to .py file defining custom template parameters generator function.
+
+## code_generator_file is a path to .py file defining custom code generator function.
 ## Please check README.md for details.
 #code_generator_file=
->>>>>>> 53946ea6
 
 [postprocess]
 ## exec_on_each_problem_dir is executed after every problem directory's creation
