--- conflicted
+++ resolved
@@ -132,14 +132,6 @@
         result = predict_format(content)
         constants = predict_constants(content.original_html)
 
-<<<<<<< HEAD
-        create_code_from(
-            result,
-            constants,
-            gen_class(template, config.code_style_config),
-            code_file_path
-        )
-=======
         code_generator = _decide_code_generator(config, lang)
         create_code(code_generator(
             CodeGenArgs(
@@ -148,8 +140,8 @@
                 constants,
                 config.code_style_config
             )),
-            code_file_path)
->>>>>>> 53946ea6
+            code_file_path
+        )
         emit_info(
             "Prediction succeeded -- Saved auto-generated code to '{}'".format(code_file_path))
     except (NoPredictionResultError, MultiplePredictionResultsError) as e:
