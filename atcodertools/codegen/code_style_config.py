<<<<<<< HEAD
import os

=======
import importlib.machinery as imm
import os

from atcodertools.fileutils.normalize import normalize_path

>>>>>>> 53946ea6
INDENT_TYPE_SPACE = 'space'
INDENT_TYPE_TAB = 'tab'


class CodeStyleConfigInitError(Exception):
    pass


class CodeStyleConfig:

    def __init__(self,
                 indent_type: str = INDENT_TYPE_SPACE,
                 indent_width: int = 4,
<<<<<<< HEAD
                 template_file: str = None,
=======
                 code_generator_file: str = None,
>>>>>>> 53946ea6
                 ):
        code_generator_file = normalize_path(code_generator_file)

        if indent_type not in [INDENT_TYPE_SPACE, INDENT_TYPE_TAB]:
            raise CodeStyleConfigInitError(
                "indent_type must be 'space' or 'tab'")

        if indent_width < 0:
            raise CodeStyleConfigInitError(
                "indent_width must be a positive integer")

<<<<<<< HEAD
        if template_file is not None and not os.path.exists(template_file):
            raise CodeStyleConfigInitError(
                "The specified template file '{}' is not found".format(
                    template_file)
            )

        self.indent_type = indent_type
        self.indent_width = indent_width
        self.template_file = template_file
=======
        if code_generator_file is not None and not os.path.exists(code_generator_file):
            raise CodeStyleConfigInitError(
                "Module file {} is not found".format(code_generator_file))

        self.indent_type = indent_type
        self.indent_width = indent_width
        self.code_generator = None

        if code_generator_file is not None:
            try:
                module = imm.SourceFileLoader(
                    'code_generator', code_generator_file).load_module()
                self.code_generator = getattr(module, 'main')
            except AttributeError as e:
                raise CodeStyleConfigInitError(e, "Error while loading {}".format(
                    code_generator_file))
>>>>>>> 53946ea6

    def indent(self, depth):
        if self.indent_type == INDENT_TYPE_SPACE:
            return " " * self.indent_width * depth
        return "\t" * self.indent_width * depth<|MERGE_RESOLUTION|>--- conflicted
+++ resolved
@@ -1,13 +1,8 @@
-<<<<<<< HEAD
-import os
-
-=======
 import importlib.machinery as imm
 import os
 
 from atcodertools.fileutils.normalize import normalize_path
 
->>>>>>> 53946ea6
 INDENT_TYPE_SPACE = 'space'
 INDENT_TYPE_TAB = 'tab'
 
@@ -21,11 +16,8 @@
     def __init__(self,
                  indent_type: str = INDENT_TYPE_SPACE,
                  indent_width: int = 4,
-<<<<<<< HEAD
+                 code_generator_file: str = None,
                  template_file: str = None,
-=======
-                 code_generator_file: str = None,
->>>>>>> 53946ea6
                  ):
         code_generator_file = normalize_path(code_generator_file)
 
@@ -37,20 +29,15 @@
             raise CodeStyleConfigInitError(
                 "indent_width must be a positive integer")
 
-<<<<<<< HEAD
+        if code_generator_file is not None and not os.path.exists(code_generator_file):
+            raise CodeStyleConfigInitError(
+                "Module file {} is not found".format(code_generator_file))
+
         if template_file is not None and not os.path.exists(template_file):
             raise CodeStyleConfigInitError(
                 "The specified template file '{}' is not found".format(
                     template_file)
             )
-
-        self.indent_type = indent_type
-        self.indent_width = indent_width
-        self.template_file = template_file
-=======
-        if code_generator_file is not None and not os.path.exists(code_generator_file):
-            raise CodeStyleConfigInitError(
-                "Module file {} is not found".format(code_generator_file))
 
         self.indent_type = indent_type
         self.indent_width = indent_width
@@ -64,7 +51,7 @@
             except AttributeError as e:
                 raise CodeStyleConfigInitError(e, "Error while loading {}".format(
                     code_generator_file))
->>>>>>> 53946ea6
+        self.template_file = template_file
 
     def indent(self, depth):
         if self.indent_type == INDENT_TYPE_SPACE:
