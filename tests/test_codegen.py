--- conflicted
+++ resolved
@@ -7,22 +7,14 @@
 
 from atcodertools.client.models.problem_content import ProblemContent
 from atcodertools.client.models.sample import Sample
-<<<<<<< HEAD
-from atcodertools.common.language import ALL_LANGUAGES, Language, CPP, JAVA, RUST, PYTHON, KOTLIN
-=======
-from atcodertools.common.language import ALL_LANGUAGES, Language, CPP, JAVA, RUST, PYTHON, NIM, DLANG, CSHARP
->>>>>>> 45ad9023
+from atcodertools.common.language import ALL_LANGUAGES, Language, CPP, JAVA, RUST, PYTHON, NIM, DLANG, CSHARP, KOTLIN
 from atcodertools.executils.run_command import run_command
 from atcodertools.executils.run_program import run_program
 from atcodertools.fileutils.create_contest_file import create_code
 from atcodertools.fileutils.load_text_file import load_text_file
 from atcodertools.fmtprediction.predict_format import predict_format
 
-<<<<<<< HEAD
-from atcodertools.codegen.code_generators import cpp, java, rust, python, kotlin
-=======
-from atcodertools.codegen.code_generators import cpp, java, rust, python, nim, d, cs
->>>>>>> 45ad9023
+from atcodertools.codegen.code_generators import cpp, java, rust, python, nim, d, cs, kotlin
 from atcodertools.codegen.code_style_config import CodeStyleConfig
 from atcodertools.codegen.models.code_gen_args import CodeGenArgs
 from atcodertools.codegen.template_engine import render
@@ -75,12 +67,10 @@
                 "old": "template.py",
                 "jinja": "template_jinja.py",
             },
-<<<<<<< HEAD
             KOTLIN: {
                 "old": "template.kt",
                 "jinja": "template_jinja.kt",
             },
-=======
             NIM: {
                 "old": "template.nim",
                 "jinja": "template_jinja.nim",
@@ -93,20 +83,16 @@
                 "old": "template.cs",
                 "jinja": "template_jinja.cs",
             }
->>>>>>> 45ad9023
         }
         self.lang_to_code_generator_func = {
             CPP: cpp.main,
             JAVA: java.main,
             RUST: rust.main,
             PYTHON: python.main,
-<<<<<<< HEAD
             KOTLIN: kotlin.main,
-=======
             NIM: nim.main,
             DLANG: d.main,
             CSHARP: cs.main,
->>>>>>> 45ad9023
         }
         self.maxDiff = None
 
@@ -202,17 +188,14 @@
             return "rustc {}".format(code_file)
         elif lang == PYTHON:
             return "python3 -mpy_compile {}".format(code_file)
-<<<<<<< HEAD
         elif lang == KOTLIN:
             return "kotlinc -include-runtime -d main.jar {}".format(code_file)
-=======
         elif lang == NIM:
             return "nim c {}".format(code_file)
         elif lang == DLANG:
             return "dmd {} -of=main".format(code_file)
         elif lang == CSHARP:
             return "mcs {}".format(code_file)
->>>>>>> 45ad9023
         else:
             raise NotImplementedError()
 
@@ -225,10 +208,8 @@
             return "./main", []
         elif lang == PYTHON:
             return "python3", ["main.py"]
-<<<<<<< HEAD
         elif lang == KOTLIN:
             return "java", ["-jar", "main.jar"]
-=======
         elif lang == NIM:
             return "./main", []
         elif lang == DLANG:
@@ -253,7 +234,8 @@
             os.remove(os.path.join(self.temp_dir, "main"))
         elif lang == CSHARP:
             os.remove(os.path.join(self.temp_dir, "main.exe"))
->>>>>>> 45ad9023
+        elif lang == KOTLIN:
+            os.remove(os.path.join(self.temp_dir, "main.jar"))
         else:
             raise NotImplementedError()
 
